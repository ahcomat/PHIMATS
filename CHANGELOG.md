--- conflicted
+++ resolved
@@ -1,10 +1,6 @@
 # Changelog
 
-<<<<<<< HEAD
-## [V1.1.0] - Hydrogen-mechanics interactions (date)
-=======
 ## [V1.1.0] - Hydrogen-mechanics interactions (01-05-2025)
->>>>>>> 830af2f1
 
 Including the hydrogen-mechanics interactions, i.e. hydrostatic stresses and dislocations.
 
