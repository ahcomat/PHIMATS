--- conflicted
+++ resolved
@@ -62,11 +62,7 @@
 void LoopMessage();
 
 /**
-<<<<<<< HEAD
- * @brief Show message for step increment.
-=======
  * @brief Print message for step increment to terminal.
->>>>>>> 830af2f1
  * 
  * @param iStep Step number. ks
  */
